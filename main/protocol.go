--- conflicted
+++ resolved
@@ -33,14 +33,8 @@
 
 type ExtendedProtocol struct {
 	ubirch.Protocol
-<<<<<<< HEAD
-	Certificates map[string][]byte
-	db           Database
-	contextFile  string
-=======
 	db          Database
 	contextFile string
->>>>>>> d8abbf94
 }
 
 // INIT sets keys in crypto context and automatically updates keystore in persistent storage
@@ -56,11 +50,7 @@
 		log.Printf("protocol context will be saved to database")
 	} else {
 		p.contextFile = filepath.Join(configDir, filename)
-<<<<<<< HEAD
-		log.Printf("protocol context will be saved to file (%s)", p.contextFile)
-=======
 		log.Printf("protocol context will be saved to file: %s", p.contextFile)
->>>>>>> d8abbf94
 	}
 
 	// try to read an existing protocol context from persistent storage (keystore, last signatures, CSRs)
