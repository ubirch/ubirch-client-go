--- conflicted
+++ resolved
@@ -31,11 +31,7 @@
 	return log.IsLevelEnabled(log.DebugLevel) || l.verbose
 }
 
-<<<<<<< HEAD
-func getMigrator(db *sql.DB) *migrate.Migrate {
-=======
 func getMigrator(db *sql.DB) (*migrate.Migrate, error) {
->>>>>>> 94915895
 	sourceInstance, err := httpfs.New(http.FS(migrations), "migrations")
 	if err != nil {
 		return nil, fmt.Errorf("could not create new migrate source driver: %v", err)
@@ -43,11 +39,7 @@
 
 	driverInstance, err := postgres.WithInstance(db, &postgres.Config{})
 	if err != nil {
-<<<<<<< HEAD
-		log.Fatalf("could not create new migrate database driver: %v", err)
-=======
 		return nil, fmt.Errorf("could not create new migrate database driver: %v", err)
->>>>>>> 94915895
 	}
 
 	migrator, err := migrate.NewWithInstance("httpfs", sourceInstance, "postgres", driverInstance)
@@ -59,14 +51,7 @@
 	return migrator, nil
 }
 
-<<<<<<< HEAD
-func MigrateUp(db *sql.DB) error {
-	migrator := getMigrator(db)
-
-	err := migrator.Up()
-=======
 func checkMigrationError(migrator *migrate.Migrate, err error) error {
->>>>>>> 94915895
 	if err == migrate.ErrNoChange {
 		version, dirty, err := migrator.Version()
 		if dirty {
@@ -87,46 +72,21 @@
 	return nil
 }
 
-<<<<<<< HEAD
-func MigrateDown(db *sql.DB) error {
-	migrator := getMigrator(db)
-
-	err := migrator.Down()
-	if err == migrate.ErrNoChange {
-		version, dirty, err := migrator.Version()
-		if dirty {
-			return fmt.Errorf("database schema is dirty, needs to be manually fixed. Schema version: %d", version)
-		}
-		if err != nil {
-			return fmt.Errorf("database is migrated, but could not fetch schema version information. Error: %s", err)
-		}
-		// this is fine.
-		log.Infof("nothing to migrate. Schema is already at version: %d", version)
-		return nil
-	} else if err != nil {
-		return fmt.Errorf("could not migrate database. Error: %s", err)
-=======
 func MigrateUp(db *sql.DB) error {
 	migrator, err := getMigrator(db)
 	if err != nil {
 		return err
->>>>>>> 94915895
 	}
 
 	err = migrator.Up()
 	return checkMigrationError(migrator, err)
 }
 
-<<<<<<< HEAD
-func Migrate(db *sql.DB, targetVersion uint) error {
-	migrator := getMigrator(db)
-=======
 func MigrateDown(db *sql.DB) error {
 	migrator, err := getMigrator(db)
 	if err != nil {
 		return err
 	}
->>>>>>> 94915895
 
 	err = migrator.Down()
 	return checkMigrationError(migrator, err)
